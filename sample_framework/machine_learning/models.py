import os

import numpy as np
import shutil
from sklearn import metrics
from sklearn.tree import DecisionTreeClassifier
from sklearn.ensemble import RandomForestClassifier, GradientBoostingClassifier
from sklearn.svm import SVC
from sklearn.model_selection import GridSearchCV, StratifiedKFold
from sklearn.neural_network import MLPClassifier
from tensorflow import keras
import tensorflow as tf
import keras_tuner as kt
<<<<<<< HEAD

import sys

# Dynamically locate data_folder
current_dir = os.path.dirname(__file__)  # Get the directory of utils.py
parent_dir = os.path.abspath(os.path.join(current_dir, ".."))  # Navigate to project root
definitions_folder = os.path.join(parent_dir, "definitions")
utils_folder = os.path.join(parent_dir, "utils_folder")

# Add data_folder to sys.path
sys.path.append(definitions_folder)
sys.path.append(utils_folder)

# Import the method from definitions
=======
>>>>>>> 037f6239
from definitions import DIR_RESULTS, RANDOM_STATE
from utils.utils import load_args


def build_model(model_name, grid_results=None, n_classes=None, input_shape=None, units_input=None, units_inner=None,
                units_output=None, n_layers=None, dropout=None, regularizer=None, dropout_amt=0, kernel_size=3,
                post_conv_layer='batch_normalize'):

    if 'cnn' in model_name:
        model = cnn(units_input=units_input, units_inner=units_inner, units_output=units_output, dropout=dropout,
                    n_layers=n_layers, n_classes=n_classes, input_shape=input_shape, kernel_size=kernel_size,
                    dropout_amt=dropout_amt, kernel_regularizer=regularizer, post_conv_layer=post_conv_layer)
    elif 'lstm' in model_name:
        model = lstm(units=units_input, dropout=dropout, n_classes=n_classes, input_shape=input_shape,
                     dropout_amt=dropout_amt, kernel_regularizer=regularizer)
    elif 'transformer' in model_name:
        model = transformer(input_shape=input_shape, n_classes=n_classes, dropout_amt=dropout_amt)
    elif 'svc' in model_name:
        model = svc(grid_results)
    elif 'random_forest' in model_name:
       model = random_forest(grid_results)
    elif 'gradient_boosting' in model_name:
        model = gradient_boosting(grid_results)
    else:
        raise NotImplementedError

    return model


def tune_keras_model(X_train, y_train, arg_dict, callback, max_trials=20, executions_per_trial=2, overwrite=True):
    """


    see tutorial here:
    https://neptune.ai/blog/keras-tuner-tuning-hyperparameters-deep-learning-model

    for use of custom metric, see here: https://github.com/keras-team/keras-tuner/issues/263
    """

    # set evaluation metric for tuning
    eval_metric = arg_dict['evaluation_metric'].lower()
    if eval_metric == 'accuracy':
        direction = 'max'
    elif eval_metric == 'auc':
        direction = 'max'
    else:
        raise NotImplementedError('evaluation metric {} not implemented'.format(eval_metric))

    tuner = kt.RandomSearch(build_keras_model_tune,
                            objective=kt.Objective('val_' + eval_metric, direction=direction),  # metric to optimize
                            max_trials=max_trials,
                            executions_per_trial=executions_per_trial,  # run several for best evaluation due to effect of random initial
                            directory=DIR_RESULTS,
                            project_name='keras_tuner_results_temp',
                            overwrite=overwrite,                       # always overwrite to avoid loading outdated tune results
                            seed=RANDOM_STATE,)

    # start the search (always with early stop)
    tuner.search(X_train, y_train,
                 validation_split=arg_dict['validation_ratio'],
                 epochs=arg_dict['epochs'],
                 callbacks=callback,
                 )

    # Get the optimal hyperparameters and build an untrained model
    best_hps = tuner.get_best_hyperparameters(num_trials=1)[0]
    model = tuner.hypermodel.build(best_hps)

    # summary of search results including the hyperparameter values and evaluation results for each trial
    tuner.results_summary()

    return model, arg_dict


def tune_sklearn_model(X_train, y_train, arg_dict, cv_folds=5):
    """ tunes sklearn models using keras tuner"""

    # clean up from previous run
    if os.path.exists(os.path.join(DIR_RESULTS, 'sklearn_tuner_results_temp')):
        shutil.rmtree(os.path.join(DIR_RESULTS, 'sklearn_tuner_results_temp'))
    if os.path.exists('best_model.h5'):
        os.remove('best_model.h5')

    eval_metric = arg_dict['evaluation_metric']
    if eval_metric == 'accuracy':
        metric = metrics.accuracy_score
    elif eval_metric == 'auc':
        metric = metrics.roc_auc_score
    else:
        raise NotImplementedError

    # tune
    tuner = kt.tuners.SklearnTuner(
        oracle=kt.oracles.BayesianOptimizationOracle(     # any tuner except HyperBand which is for neural networks
            objective=kt.Objective('score', 'max'),       # always set objective to Objective('score', 'max')
            max_trials=10),
        hypermodel=build_sklearn_model_tune,
        scoring=metrics.make_scorer(metric),
        cv=StratifiedKFold(cv_folds),
        overwrite=True,
        directory=DIR_RESULTS,
        project_name='sklearn_tuner_results_temp',
    )

    tuner.search(X_train, y_train)
    model = tuner.get_best_models(num_models=1)[0]
    arg_dict['model_name'] = str(type(model).__name__)

    return model, arg_dict


def build_sklearn_model_tune(hp):
    """ see https://keras.io/api/keras_tuner/tuners/sklearn/"""

    # load model names
    arg_dict = load_args()
    model_type = hp.Choice('model_type', arg_dict['model_name'])

    if model_type == 'random_forest':
        min_samp_leaf = hp.Int('min_samples_leaf ', min_value=1, max_value=10, step=2)
        max_feats = hp.Choice('max_features', values=['auto', 'sqrt', 'log2'])
        max_depth = hp.Int('max_depth', min_value=1, max_value=20, step=1)
        n = hp.Int('n_estimators', min_value=10, max_value=50, step=2)
        # add new parameters to tune
        criterion = hp.Choice('criterion', values=['gini', 'entropy', 'log_loss'])
        min_samples_split = hp.Int('min_samples_split ', min_value=1, max_value=10, step=1)
        class_weight = hp.Choice('class_weight', values=['balanced', 'balanced_subsample'])

        model = RandomForestClassifier(n_estimators=n, max_features=max_feats, max_depth=max_depth,
                                       min_samples_leaf=min_samp_leaf,
                                       criterion=criterion,
                                       min_samples_split=min_samples_split,
                                       class_weight=class_weight,
                                       random_state=RANDOM_STATE)

    elif model_type == 'svc':
        kernel = hp.Choice('kernel', values=['linear', 'rbf', 'poly'])
        gamma = hp.Float('gamma', min_value=1e-3, max_value=1, sampling="log")
        # C = hp.Float('C', min_value=1e-2, max_value=1000, sampling="log")
        # degree = hp.Int("degree", min_value=1, max_value=6, step=1)
        # model = SVC(kernel=kernel, gamma=gamma, C=C, degree=degree)
        model = SVC(kernel=kernel, gamma=gamma)
    elif model_type == 'gradient_boosting':
        max_depth = hp.Int("max_depth", min_value=1, max_value=10, step=1)
        lr = hp.Float("lr", min_value=1e-4, max_value=1e-2, sampling="log")
        n_estimators = hp.Int("n_estimators", min_value=10, max_value=200, step=10)
        model = GradientBoostingClassifier(n_estimators=n_estimators, max_depth=max_depth, learning_rate=lr)
    elif model_type == 'MLP':
        solver = hp.Choice('solver', values=['lbfgs', 'sgd', 'adam'])
        hidden_layers = hp.Int('hidden_layers', min_value=2, max_value=10, step=2)
        activation = hp.Choice('activation', values=['identity', 'logistic', 'tanh', 'relu'])
        lr = hp.Choice('learning_rate', values=['constant', 'adaptive'])
        model = MLPClassifier(solver=solver, hidden_layer_sizes=hidden_layers, activation=activation, learning_rate=lr)
    else:
        raise NotImplementedError('Model type {} not implemented'.format(model_type))
    return model


def build_keras_model_tune(hp):
    units_input = hp.Int("units_input", min_value=32, max_value=128, step=32)
    units_inner = hp.Int("units_inner", min_value=32, max_value=128, step=32)
    units_output = hp.Int("units_output", min_value=32, max_value=128, step=32)
    dropout = hp.Boolean("dropout")
    dropout_amt = hp.Float("dropout_amt", min_value=0.1, max_value=0.3, step=0.1)
    n_layers = hp.Int("n_inner_layers", min_value=6, max_value=10, step=1)
    post_conv_layer = 'batch_normalize'
    kernel_size = hp.Int("kernel_size", min_value=2, max_value=4, step=1)
    kernel_regularizer = hp.Choice('kernel_regularizer', values=['L1', 'None'])
    activation = 'relu'
    lr = hp.Float("lr", min_value=1e-4, max_value=1e-2, sampling="log")

    # call existing model-building code with the hyperparameter values.
    model = cnn(units_input=units_input, units_inner=units_inner, units_output=units_output, dropout=dropout,
                n_layers=n_layers, kernel_size=kernel_size, dropout_amt=dropout_amt, activation=activation,
                kernel_regularizer=kernel_regularizer, post_conv_layer=post_conv_layer, lr=lr)

    return model


def random_forest(grid_results=None):
    """ build a basrandom forest classifier"""
    if grid_results:
        raise NotImplementedError
    else:
        model = RandomForestClassifier()
    return model


def gradient_boosting(grid_results=None):
    """ build a basic gradient boosting classifier"""
    if grid_results:
        raise NotImplementedError
    else:
        model = GradientBoostingClassifier()
    return model


def svc(grid_results=None):
    """ build an SVC model """
    # define search space
    if grid_results:
        model = SVC(random_state=0, kernel=grid_results.best_params_['kernel'], gamma=grid_results.best_params_['gamma'],
                    C=grid_results.best_params_['C'])
    else:
        model = SVC()
    return model


def lstm(units=100, activation='relu', lr=0.001, dropout=False, n_classes=3, input_shape=(3840, 5),
         dropout_amt=0.2, kernel_regularizer=None):

    """ From https://machinelearningmastery.com/time-series-prediction-lstm-recurrent-neural-networks-python-keras/

    Note:
        - Weight regularization can be applied to the bias connection within the LSTM nodes.
    """
    model = keras.Sequential()
    model.add(keras.layers.LSTM(units, input_shape=input_shape, return_sequences=True))
    model.add(keras.layers.LSTM(units, return_sequences=False))
    if dropout:
        model.add(keras.layers.Dropout(dropout_amt))
    model.add(keras.layers.Dense(units, activation=activation))
    model.add(keras.layers.Dense(n_classes, activation='softmax'))

    # dense layer to output classes
    opt = keras.optimizers.Adam(learning_rate=lr)
    if n_classes == 2:
        model.add(keras.layers.Dense(n_classes, activation='sigmoid'))
        model.compile(loss='binary_crossentropy', metrics=['accuracy'], optimizer=opt)
    else:
        model.add(keras.layers.Dense(n_classes, activation='softmax'))
        model.compile(loss='categorical_crossentropy', metrics=['accuracy'], optimizer=opt)

    return model


def cnn(units_input=64, units_inner=64, units_output=64, activation='relu', lr=0.001, dropout=False, n_layers=3,
        n_classes=None, input_shape=None, kernel_size=3, dropout_amt=0.2, kernel_regularizer=None,
        kernel_regularizer_amt=0.01, post_conv_layer='batch_normalize', evaluation_metric=None):
    """a keras CNN ample time series model rewritten from keras
       see: https://keras.io/examples/timeseries/timeseries_classification_from_scratch/
    """

    # get relevant information from saved dict
    arg_dict = load_args()
    if input_shape is None:
        input_shape = tuple(arg_dict['segment_shape'])
    if n_classes is None:
        n_classes = arg_dict['n_classes']
    if evaluation_metric is None:
        evaluation_metric = arg_dict['evaluation_metric']

    # set correct evaluation metric
    if evaluation_metric == 'auc':
        metric = tf.keras.metrics.AUC(name='auc')
    elif evaluation_metric == 'accuracy':
        metric = tf.keras.metrics.AUC(name='accuracy')
    elif evaluation_metric == 'recall':
        metric = tf.keras.metrics.Recall(name='recall')
    else:
        raise NotImplementedError('evaluation metric {} not coded'.format(evaluation_metric))

    # set regularizers
    if kernel_regularizer == 'L1':
        kernel_regularizer = keras.regularizers.L1(kernel_regularizer_amt)
    elif kernel_regularizer == 'L2':
        kernel_regularizer = keras.regularizers.L2(kernel_regularizer_amt)
    elif kernel_regularizer == 'None':
        kernel_regularizer = None

    # initialize model
    model = keras.Sequential()

    # First convolution layer
    model.add(keras.layers.Conv1D(filters=units_input, kernel_size=kernel_size, input_shape=input_shape,
                                  padding='same', activation=activation, kernel_regularizer=kernel_regularizer))
    if post_conv_layer == 'batch_normalize':
        model.add(keras.layers.BatchNormalization())
    elif post_conv_layer == 'max_pool':
        model.add(keras.layers.MaxPooling1D())
    else:
        raise NotImplementedError

    # inner convolution layers (variable n)
    for n_layer in range(0, n_layers):
        model.add(keras.layers.Conv1D(filters=units_inner, kernel_size=kernel_size, padding='same', activation=activation,
                                      kernel_regularizer=kernel_regularizer))
        if post_conv_layer == 'batch_normalize':
            model.add(keras.layers.BatchNormalization())
        elif post_conv_layer == 'max_pool':
            model.add(keras.layers.MaxPooling1D())
        else:
            raise NotImplementedError

    # final convolution layer
    model.add(keras.layers.Conv1D(filters=units_output, kernel_size=kernel_size, padding='same', activation=activation,
                                  kernel_regularizer=kernel_regularizer))
    if post_conv_layer == 'batch_normalize':
        model.add(keras.layers.BatchNormalization())
    elif post_conv_layer == 'max_pool':
        model.add(keras.layers.MaxPooling1D())
    else:
        raise NotImplementedError

    # add an option for dropout
    if dropout:
        model.add(keras.layers.Dropout(dropout_amt))

    # finish with global average pooling
    model.add(keras.layers.GlobalAveragePooling1D())

    # dense layer to output classes
    opt = keras.optimizers.Adam(learning_rate=lr)
    if n_classes == 2:
        model.add(keras.layers.Dense(n_classes, activation='sigmoid'))
        model.compile(loss='binary_crossentropy', metrics=['accuracy', metric], optimizer=opt)
    else:
        model.add(keras.layers.Dense(n_classes, activation='softmax'))
        model.compile(loss='categorical_crossentropy', metrics=['accuracy', metric], optimizer=opt)

    return model


def transformer(input_shape, lr=0.001, dropout_amt=0.2, n_classes=None, embed_dim=32, num_heads=2, ff_dim=64, num_transformer_blocks=2):
    """
       Builds and compiles a Transformer-based model for time-series classification.

       Parameters:
           input_shape (tuple): Shape of the input data (time_steps, features).
           embed_dim (int): Embedding dimension for attention layers.
           num_heads (int): Number of attention heads.
           ff_dim (int): Feedforward network dimension.
           num_transformer_blocks (int): Number of Transformer blocks.
           dropout_amt (float): Dropout rate for regularization.
           learning_rate (float): Learning rate for the optimizer.

       Returns:
           keras.Model: A compiled Transformer-based model.
       """
    inputs = keras.layers.Input(shape=input_shape)

    # Embedding: Convert the input into a higher-dimensional space
    x = keras.layers.Dense(embed_dim)(inputs)

    # Transformer Blocks
    for _ in range(num_transformer_blocks):
        # Multi-Head Self-Attention
        attention_output = keras.layers.MultiHeadAttention(num_heads=num_heads, key_dim=embed_dim)(x, x)
        attention_output = keras.layers.Dropout(dropout_amt)(attention_output)
        x = keras.layers.LayerNormalization(epsilon=1e-6)(x + attention_output)

        # Feedforward Network
        ffn_output = keras.layers.Dense(ff_dim, activation="relu")(x)
        ffn_output = keras.layers.Dense(embed_dim)(ffn_output)
        ffn_output = keras.layers.Dropout(dropout_amt)(ffn_output)
        x = keras.layers.LayerNormalization(epsilon=1e-6)(x + ffn_output)

    # Global pooling and output layer
    x = keras.layers.GlobalAveragePooling1D()(x)
    x = keras.layers.Dropout(dropout_amt)(x)
    outputs = keras.layers.Dense(n_classes, activation="sigmoid")(x)

    # Build and compile the model
    model = keras.Model(inputs, outputs)

    opt = keras.optimizers.Adam(learning_rate=lr)
    if n_classes == 2:
        model.compile(loss='binary_crossentropy',
                      metrics=['accuracy'], optimizer=opt)
    else:
        model.compile(loss='categorical_crossentropy', metrics=['accuracy'], optimizer=opt)

    return model


def set_keras_callbacks(early_stop_patience=50):
    """ a callback taken from a Keras example,
    see : https://keras.io/examples/timeseries/timeseries_classification_from_scratch/
    """
    callback = [keras.callbacks.ModelCheckpoint("best_model.h5", save_best_only=True, monitor="val_loss"),
                keras.callbacks.ReduceLROnPlateau(monitor="val_loss", factor=0.5, patience=20, min_lr=0.0001),
                keras.callbacks.EarlyStopping(monitor="val_loss", patience=early_stop_patience, verbose=1)]
    return callback


def create_model():
    # create model
    model = keras.Sequential()
    model.add(keras.layers.Dense(12, input_shape=(8,), activation='relu'))
    model.add(keras.layers.Dense(1, activation='sigmoid'))
    # Compile model
    model.compile(loss='binary_crossentropy', optimizer='adam', metrics=['accuracy'])
    return model


<|MERGE_RESOLUTION|>--- conflicted
+++ resolved
@@ -11,10 +11,9 @@
 from tensorflow import keras
 import tensorflow as tf
 import keras_tuner as kt
-<<<<<<< HEAD
+
 
 import sys
-
 # Dynamically locate data_folder
 current_dir = os.path.dirname(__file__)  # Get the directory of utils.py
 parent_dir = os.path.abspath(os.path.join(current_dir, ".."))  # Navigate to project root
@@ -26,8 +25,6 @@
 sys.path.append(utils_folder)
 
 # Import the method from definitions
-=======
->>>>>>> 037f6239
 from definitions import DIR_RESULTS, RANDOM_STATE
 from utils.utils import load_args
 
